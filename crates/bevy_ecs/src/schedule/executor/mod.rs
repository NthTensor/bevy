--- conflicted
+++ resolved
@@ -14,19 +14,13 @@
 use fixedbitset::FixedBitSet;
 
 use crate::{
-<<<<<<< HEAD
-    schedule::{BoxedCondition, NodeId},
-    system::ScheduleSystem,
-    world::World,
-=======
     archetype::ArchetypeComponentId,
     component::{ComponentId, Tick},
     prelude::{IntoSystemSet, SystemSet},
     query::Access,
     schedule::{BoxedCondition, InternedSystemSet, NodeId, SystemTypeSet},
-    system::{BoxedSystem, System, SystemIn},
+    system::{ScheduleSystem, System, SystemIn},
     world::{unsafe_world_cell::UnsafeWorldCell, DeferredWorld, World},
->>>>>>> ec39f6b9
 };
 
 /// Types that can run a [`SystemSchedule`] on a [`World`].
@@ -145,17 +139,9 @@
 #[doc(alias = "apply_system_buffers")]
 pub struct ApplyDeferred;
 
-<<<<<<< HEAD
-/// Returns `true` if the [`System`](crate::system::System) is an instance of [`apply_deferred`].
+/// Returns `true` if the [`System`] is an instance of [`ApplyDeferred`].
 pub(super) fn is_apply_deferred(system: &ScheduleSystem) -> bool {
-    use crate::system::{IntoSystem, System};
-    // deref to use `System::type_id` instead of `Any::type_id`
-    system.type_id() == apply_deferred.system_type_id()
-=======
-/// Returns `true` if the [`System`] is an instance of [`ApplyDeferred`].
-pub(super) fn is_apply_deferred(system: &BoxedSystem) -> bool {
-    // deref to use `System::type_id` instead of `Any::type_id`
-    system.as_ref().type_id() == TypeId::of::<ApplyDeferred>()
+    system.type_id() == TypeId::of::<ApplyDeferred>()
 }
 
 impl System for ApplyDeferred {
@@ -246,7 +232,6 @@
     fn into_system_set(self) -> Self::Set {
         SystemTypeSet::<Self>::new()
     }
->>>>>>> ec39f6b9
 }
 
 /// These functions hide the bottom of the callstack from `RUST_BACKTRACE=1` (assuming the default panic handler is used).
