--- conflicted
+++ resolved
@@ -38,11 +38,6 @@
   "bevy_app/std",
   "bevy_platform/std",
   "bevy_time/std",
-<<<<<<< HEAD
-  "bevy_utils/std",
-=======
-  "bevy_tasks/std",
->>>>>>> f96eaa4a
 ]
 
 ## `critical-section` provides the building blocks for synchronization primitives
@@ -52,11 +47,6 @@
   "bevy_app/critical-section",
   "bevy_platform/critical-section",
   "bevy_time/critical-section",
-<<<<<<< HEAD
-  "bevy_utils/critical-section",
-=======
-  "bevy_tasks/critical-section",
->>>>>>> f96eaa4a
 ]
 
 [dependencies]
