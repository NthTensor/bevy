--- conflicted
+++ resolved
@@ -33,11 +33,7 @@
         // Over time, we are working to reduce the number: your PR should not increase it.
         // If you decrease this by fixing an ambiguity, reduce the number to prevent regressions.
         // See https://github.com/bevyengine/bevy/issues/7386 for progress.
-<<<<<<< HEAD
-        47,
-=======
-        44,
->>>>>>> 32f40f11
+        43,
         "Main app has unexpected ambiguities among the following schedules: \n{:#?}.",
         main_app_ambiguities,
     );
